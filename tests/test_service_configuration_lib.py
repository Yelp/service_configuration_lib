--- conflicted
+++ resolved
@@ -104,7 +104,6 @@
         actual = service_configuration_lib.services_using_ssl_on(fake_hostname, fake_service_configuration)
         T.assert_equal(expected, actual)
 
-<<<<<<< HEAD
     def test_all_nodes_that_receive_removes_duplicates(self):
         expected = [ 'fake_deployed_hostname1', 'fake_deployed_hostname2', 'fake_hostname2', 'fake_hostname3', 'fake_hostname4']
         fake_service = 'fake_service2'
@@ -126,7 +125,6 @@
         actual = service_configuration_lib.all_nodes_that_receive(fake_service, fake_service_configuration)
         T.assert_equal(expected, actual)
 
-=======
     @mock.patch('os.path.abspath', return_value='nodir')
     @mock.patch('os.listdir', return_value=["1","2","3"])
     @mock.patch('service_configuration_lib.read_service_configuration_from_dir', return_value='hello')
@@ -178,7 +176,6 @@
         join_patch.assert_called_once_with('real_soa_dir', 'noname', 'noinfo', '.yaml')
         info_patch.assert_called_once_with('together_forever')
         T.assert_equal(expected, actual)
->>>>>>> 4037f11a
 
 if __name__ == '__main__':
     T.run()
