--- conflicted
+++ resolved
@@ -34,37 +34,6 @@
 CLUSTERMAN_METRICS_YAML_FILE_PATH = '/nail/srv/configs/clusterman_metrics.yaml'
 CLUSTERMAN_YAML_FILE_PATH = '/nail/srv/configs/clusterman.yaml'
 
-
-<<<<<<< HEAD
-class ExecutorResourceConfig(NamedTuple):
-    executor_cores: int
-    executor_memory: int  # in GB
-
-
-# Multi-step release - adjust if requested memory <= this threshold (memory in GB)
-ADJUST_EXECUTOR_MEM_CPU_RATIO_THRESH = 14
-
-RECOMMENDED_RESOURCE_CONFIGS: Dict[str, ExecutorResourceConfig] = {
-    'recommended': ExecutorResourceConfig(4, 28),
-    'medium': ExecutorResourceConfig(8, 56),
-    'max': ExecutorResourceConfig(12, 110),
-}
-TARGET_MEM_CPU_RATIO = 7
-
-DEFAULT_MAX_CORES = RECOMMENDED_RESOURCE_CONFIGS['recommended'].executor_cores
-DEFAULT_EXECUTOR_CORES = 2
-DEFAULT_EXECUTOR_INSTANCES = 2
-DEFAULT_EXECUTOR_MEMORY = RECOMMENDED_RESOURCE_CONFIGS['recommended'].executor_memory
-DEFAULT_TASK_CPUS = 1
-DEFAULT_K8S_LABEL_LENGTH = 63
-DEFAULT_K8S_BATCH_SIZE = 512
-DEFAULT_RESOURCES_WAITING_TIME_PER_EXECUTOR = 2  # seconds
-DEFAULT_CLUSTERMAN_OBSERVED_SCALING_TIME = 15  # minutes
-DEFAULT_SQL_SHUFFLE_PARTITIONS = 128
-DEFAULT_DRA_EXECUTOR_ALLOCATION_RATIO = 0.8
-DEFAULT_DRA_CACHED_EXECUTOR_IDLE_TIMEOUT = '900s'
-DEFAULT_DRA_MIN_EXECUTOR_RATIO = 0.25
-
 # Cost factor calculation:
 # Example-1: batch pool: 1800 cores: 75$: https://yelp-shootie.appspot.com/shot/5080842585112576
 # ~1$ every 24 core-hours; or 1 core-hour: 4.15c
@@ -74,9 +43,6 @@
 STABLE_BATCH_COST_FACTOR = 0.142  # ~3.2x expensive
 HIGH_COST_ALERT_THRESHOLD_DAILY = 500
 
-
-=======
->>>>>>> 8bededea
 NON_CONFIGURABLE_SPARK_OPTS = {
     'spark.master',
     'spark.ui.port',
@@ -336,25 +302,20 @@
         spark_opts, 'spark.dynamicAllocation.executorAllocationRatio',
         str(spark_constants.get('default_dra_executor_allocation_ratio', 0.8)),
     )
-<<<<<<< HEAD
+    cached_executor_idle_timeout = spark_constants.get('default_dra_cached_executor_idle_timeout', '900s')
     if 'spark.dynamicAllocation.cachedExecutorIdleTimeout' not in spark_opts:
         log.warning(
             f'\nSetting {TextColors.yellow("spark.dynamicAllocation.cachedExecutorIdleTimeout")} as '
-            f'{DEFAULT_DRA_CACHED_EXECUTOR_IDLE_TIMEOUT}. Executor with cached data block will be released '
+            f'{cached_executor_idle_timeout}. Executor with cached data block will be released '
             f'if it has been idle for this duration. If you wish to change the value of cachedExecutorIdleTimeout, '
             f'please provide the exact value of spark.dynamicAllocation.cachedExecutorIdleTimeout '
             f'in your spark args. If your job is performing bad because the cached data was lost, '
             f'please consider increasing this value.\n',
         )
-=======
-    cached_executor_idle_timeout = spark_constants.get('default_dra_cached_executor_idle_timeout', '900s')
->>>>>>> 8bededea
     _append_spark_config(
         spark_opts, 'spark.dynamicAllocation.cachedExecutorIdleTimeout',
         cached_executor_idle_timeout,
     )
-<<<<<<< HEAD
-=======
     log.warning(
         f'\nSetting spark.dynamicAllocation.cachedExecutorIdleTimeout as {cached_executor_idle_timeout}. '
         f'Executor with cached data block will be released if it has been idle for this duration. '
@@ -362,7 +323,6 @@
         f'spark.dynamicAllocation.cachedExecutorIdleTimeout in your spark args. If your job is performing bad because '
         f'the cached data was lost, please consider increasing this value.\n',
     )
->>>>>>> 8bededea
 
     min_ratio_executors = None
     default_dra_min_executor_ratio = spark_constants.get('default_dra_min_executor_ratio', 0.25)
