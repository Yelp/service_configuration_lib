import base64
import functools
import hashlib
import itertools
import json
import logging
import math
import os
import time
from typing import Any
from typing import Dict
from typing import List
from typing import Mapping
from typing import MutableMapping
from typing import Optional
from typing import Tuple
from urllib.parse import urlparse

import boto3
import ephemeral_port_reserve
import requests
import yaml
from boto3 import Session

from service_configuration_lib.text_colors import TextColors
from service_configuration_lib.utils import load_spark_srv_conf

AWS_CREDENTIALS_DIR = '/etc/boto_cfg/'
AWS_ENV_CREDENTIALS_PROVIDER = 'com.amazonaws.auth.EnvironmentVariableCredentialsProvider'
GPU_POOLS_YAML_FILE_PATH = '/nail/srv/configs/gpu_pools.yaml'
DEFAULT_PAASTA_VOLUME_PATH = '/etc/paasta/volumes.json'
DEFAULT_SPARK_MESOS_SECRET_FILE = '/nail/etc/paasta_spark_secret'
DEFAULT_SPARK_SERVICE = 'spark'
GPUS_HARD_LIMIT = 15
CLUSTERMAN_METRICS_YAML_FILE_PATH = '/nail/srv/configs/clusterman_metrics.yaml'
CLUSTERMAN_YAML_FILE_PATH = '/nail/srv/configs/clusterman.yaml'

NON_CONFIGURABLE_SPARK_OPTS = {
    'spark.master',
    'spark.ui.port',
    'spark.mesos.principal',
    'spark.mesos.secret',
    'spark.mesos.executor.docker.image',
    'spark.mesos.executor.docker.parameters',
    'spark.executorEnv.PAASTA_SERVICE',
    'spark.executorEnv.PAASTA_INSTANCE',
    'spark.executorEnv.PAASTA_CLUSTER',
    'spark.executorEnv.SPARK_EXECUTOR_DIRS',
    'spark.executorEnv.AWS_ACCESS_KEY_ID',
    'spark.executorEnv.AWS_SECRET_ACCESS_KEY',
    'spark.executorEnv.AWS_SESSION_TOKEN',
    'spark.executorEnv.AWS_DEFAULT_REGION',
    'spark.kubernetes.pyspark.pythonVersion',
    'spark.kubernetes.container.image',
    'spark.kubernetes.namespace',
    'spark.kubernetes.authenticate.caCertFile',
    'spark.kubernetes.authenticate.clientKeyFile',
    'spark.kubernetes.authenticate.clientCertFile',
    'spark.kubernetes.container.image.pullPolicy',
    'spark.kubernetes.executor.label.yelp.com/paasta_service',
    'spark.kubernetes.executor.label.yelp.com/paasta_instance',
    'spark.kubernetes.executor.label.yelp.com/paasta_cluster',
    'spark.kubernetes.executor.label.paasta.yelp.com/service',
    'spark.kubernetes.executor.label.paasta.yelp.com/instance',
    'spark.kubernetes.executor.label.paasta.yelp.com/cluster',
}

K8S_AUTH_FOLDER = '/etc/pki/spark'
K8S_BASE_VOLUMES: List[Dict[str, str]] = [
    {'containerPath': K8S_AUTH_FOLDER, 'hostPath': K8S_AUTH_FOLDER, 'mode': 'RO'},
    {'containerPath': '/etc/passwd', 'hostPath': '/etc/passwd', 'mode': 'RO'},
    {'containerPath': '/etc/group', 'hostPath': '/etc/group', 'mode': 'RO'},
]

SUPPORTED_CLUSTER_MANAGERS = ['kubernetes', 'local']
DEFAULT_SPARK_RUN_CONFIG = '/nail/srv/configs/spark.yaml'

log = logging.Logger(__name__)
log.setLevel(logging.INFO)


class UnsupportedClusterManagerException(Exception):

    def __init__(self, manager: str):
        msg = f'Unsupported cluster manager {manager}, must be one of {SUPPORTED_CLUSTER_MANAGERS}'
        super().__init__(msg)


def _load_aws_credentials_from_yaml(yaml_file_path) -> Tuple[str, str, Optional[str]]:
    with open(yaml_file_path, 'r') as yaml_file:
        try:
            credentials_yaml = yaml.safe_load(yaml_file.read())
            return (
                credentials_yaml['aws_access_key_id'],
                credentials_yaml['aws_secret_access_key'],
                credentials_yaml.get('aws_session_token', None),
            )
        except Exception as e:
            raise ValueError(
                f'Encountered {type(e)} when trying to parse AWS credentials yaml {yaml_file_path}'
                'Suppressing further output to avoid leaking credentials.',
            )


def get_aws_credentials(
    service: Optional[str] = DEFAULT_SPARK_SERVICE,
    no_aws_credentials: bool = False,
    aws_credentials_yaml: Optional[str] = None,
    profile_name: Optional[str] = None,
    session: Optional[boto3.Session] = None,
    aws_credentials_json: Optional[str] = None,
    assume_aws_role_arn: Optional[str] = None,
    session_duration: int = 3600,
    assume_role_user_creds_file: str = '/nail/etc/spark_role_assumer/spark_role_assumer.yaml',
) -> Tuple[Optional[str], Optional[str], Optional[str]]:
    """load aws creds using different method/file"""
    if no_aws_credentials:
        return None, None, None
    elif aws_credentials_yaml:
        return _load_aws_credentials_from_yaml(aws_credentials_yaml)
    elif aws_credentials_json:
        with open(aws_credentials_json, 'r') as f:
            creds = json.load(f)
        return creds.get('accessKeyId'), creds.get('secretAccessKey'), None
    elif assume_aws_role_arn:
        credentials = assume_aws_role(assume_aws_role_arn, session_duration, assume_role_user_creds_file)
        if credentials:
            return credentials['AccessKeyId'], credentials['SecretAccessKey'], credentials['SessionToken']
        else:
            log.warning(
                'Tried to assume role with web identity but something went wrong ',
            )
    elif service != DEFAULT_SPARK_SERVICE:
        service_credentials_path = os.path.join(AWS_CREDENTIALS_DIR, f'{service}.yaml')
        if os.path.exists(service_credentials_path):
            return _load_aws_credentials_from_yaml(service_credentials_path)
        elif not session:
            log.warning(
                f'Did not find service AWS credentials at {service_credentials_path}. '
                'Falling back to user credentials.',
            )

    session = session or Session(profile_name=profile_name)
    creds = session.get_credentials()
    return (
        creds.access_key,
        creds.secret_key,
        creds.token,
    )


def assume_aws_role(
    role_arn: str,
    session_duration: int,
    key_file: str,
) -> Dict[str, str]:
    """
    Checks that a web identity token is available, and if it is,
    get an aws session and return a credentials dictionary
    """
    with open(key_file) as creds_file:
        creds_dict = yaml.load(creds_file.read(), Loader=yaml.SafeLoader)
        access_key = creds_dict['AccessKeyId']
        secret_key = creds_dict['SecretAccessKey']
    timestamp = int(time.time())
    client = boto3.client('sts', aws_access_key_id=access_key, aws_secret_access_key=secret_key)
    resp = client.assume_role(
        RoleArn=role_arn,
        RoleSessionName=f'SparkRun-{timestamp}',
        DurationSeconds=session_duration,
    )
    return resp['Credentials']


def _pick_random_port(app_name):
    """Return a random port. """
    hash_key = f'{app_name}_{time.time()}'.encode('utf-8')
    hash_number = int(hashlib.sha1(hash_key).hexdigest(), 16)
    preferred_port = 33000 + (hash_number % 25000)
    return ephemeral_port_reserve.reserve('0.0.0.0', preferred_port)


def _get_k8s_docker_volumes_conf(
    volumes: Optional[List[Mapping[str, str]]] = None,
):
    env = {}
    mounted_volumes = set()
    k8s_volumes = volumes or []
    k8s_volumes.extend(K8S_BASE_VOLUMES)
    _get_k8s_volume = functools.partial(_get_k8s_volume_hostpath_dict, count=itertools.count())

    for volume in k8s_volumes:
        host_path, container_path, mode = volume['hostPath'], volume['containerPath'], volume['mode']
        if os.path.exists(host_path) and host_path not in mounted_volumes:
            env.update(_get_k8s_volume(host_path, container_path, mode))
            mounted_volumes.add(host_path)
        else:
            log.warning(
                f'Path {host_path} does not exist on this host or it has already been mounted.'
                ' Skipping this bindings.',
            )
    return env


def _get_k8s_volume_hostpath_dict(host_path: str, container_path: str, mode: str, count: itertools.count):
    volume_name = next(count)
    return {
        f'spark.kubernetes.executor.volumes.hostPath.{volume_name}.mount.path': container_path,
        f'spark.kubernetes.executor.volumes.hostPath.{volume_name}.options.path': host_path,
        f'spark.kubernetes.executor.volumes.hostPath.{volume_name}.mount.readOnly': (
            'true' if mode.lower() == 'ro' else 'false'
        ),
    }


def _append_spark_config(spark_opts: Dict[str, str], config_name: str, config_value: str) -> Dict[str, str]:
    # config already defined by the user, don't modify
    if config_name in spark_opts:
        return spark_opts

    # append the config
    spark_opts[config_name] = config_value
    return spark_opts


def _is_jupyterhub_job(spark_app_name: str) -> bool:
    # TODO: add regex to better match Jupyterhub Spark session app name
    return 'jupyterhub' in spark_app_name


<<<<<<< HEAD
=======
def get_dra_configs(spark_opts: Dict[str, str]) -> Dict[str, str]:
    # don't enable DRA if it is explicitly disabled
    if (
        'spark.dynamicAllocation.enabled' in spark_opts and
        str(spark_opts['spark.dynamicAllocation.enabled']) != 'true'
    ):
        return spark_opts

    spark_app_name = spark_opts.get('spark.app.name', '')

    log.warning(
        TextColors.yellow(
            '\nSpark Dynamic Resource Allocation (DRA) enabled for this batch. More info: y/spark-dra.\n',
        ),
    )

    # set defaults if not provided already
    _append_spark_config(spark_opts, 'spark.dynamicAllocation.enabled', 'true')
    _append_spark_config(spark_opts, 'spark.dynamicAllocation.shuffleTracking.enabled', 'true')
    _append_spark_config(
        spark_opts, 'spark.dynamicAllocation.executorAllocationRatio',
        str(default_spark_srv_conf['spark.dynamicAllocation.executorAllocationRatio']),
    )
    cached_executor_idle_timeout = default_spark_srv_conf['spark.dynamicAllocation.cachedExecutorIdleTimeout']
    if 'spark.dynamicAllocation.cachedExecutorIdleTimeout' not in spark_opts:
        if _is_jupyterhub_job(spark_app_name):
            # increase cachedExecutorIdleTimeout by 15 minutes in case of Jupyterhub
            cached_executor_idle_timeout = str(int(cached_executor_idle_timeout[:-1]) + 900) + 's'
        log.warning(
            f'\nSetting {TextColors.yellow("spark.dynamicAllocation.cachedExecutorIdleTimeout")} as '
            f'{cached_executor_idle_timeout}. Executor with cached data block will be released '
            f'if it has been idle for this duration. If you wish to change the value of cachedExecutorIdleTimeout, '
            f'please provide the exact value of spark.dynamicAllocation.cachedExecutorIdleTimeout '
            f'in your spark args. If your job is performing bad because the cached data was lost, '
            f'please consider increasing this value.\n',
        )
    _append_spark_config(
        spark_opts, 'spark.dynamicAllocation.cachedExecutorIdleTimeout',
        cached_executor_idle_timeout,
    )

    min_ratio_executors = None
    default_dra_min_executor_ratio = default_spark_srv_conf['spark.yelp.dra.minExecutorRatio']
    if 'spark.dynamicAllocation.minExecutors' not in spark_opts:
        # the ratio of total executors to be used as minExecutors
        min_executor_ratio = spark_opts.get('spark.yelp.dra.minExecutorRatio', default_dra_min_executor_ratio)
        # set minExecutors default as a ratio of spark.executor.instances
        num_instances = int(
            spark_opts.get(
                'spark.executor.instances',
                default_spark_srv_conf['spark.executor.instances'],
            ),
        )
        min_executors = int(num_instances * float(min_executor_ratio))
        # minExecutors should not be more than initialExecutors
        if 'spark.dynamicAllocation.initialExecutors' in spark_opts:
            min_executors = min(min_executors, int(spark_opts['spark.dynamicAllocation.initialExecutors']))
        # minExecutors should not be more than maxExecutors
        if 'spark.dynamicAllocation.maxExecutors' in spark_opts:
            min_executors = min(
                min_executors, int(int(spark_opts['spark.dynamicAllocation.maxExecutors']) *
                                   float(min_executor_ratio)),
            )

        min_ratio_executors = min_executors

        warn_msg = f'\nSetting {TextColors.yellow("spark.dynamicAllocation.minExecutors")} as'

        # set minExecutors equal to 0 for Jupyter Spark sessions
        if _is_jupyterhub_job(spark_app_name):
            min_executors = 0
            warn_msg = (
                f'Looks like you are launching Spark session from a Jupyter notebook. '
                f'{warn_msg} {min_executors} to save spark costs when any spark action is not running'
            )
        else:
            warn_msg = f'{warn_msg} {min_executors}'

        spark_opts['spark.dynamicAllocation.minExecutors'] = str(min_executors)
        log.warning(
            f'\n{warn_msg}. If you wish to change the value of minimum executors, please provide '
            f'the exact value of spark.dynamicAllocation.minExecutors in your spark args\n',
        )

        if not _is_jupyterhub_job(spark_app_name) and 'spark.yelp.dra.minExecutorRatio' not in spark_opts:
            log.debug(
                f'\nspark.yelp.dra.minExecutorRatio not provided. This specifies the ratio of total executors '
                f'to be used as minimum executors for Dynamic Resource Allocation. More info: y/spark-dra. Using '
                f'default ratio: {default_dra_min_executor_ratio}. If you wish to change this value, please provide '
                f'the desired spark.yelp.dra.minExecutorRatio in your spark args\n',
            )

    if 'spark.dynamicAllocation.maxExecutors' not in spark_opts:
        # set maxExecutors default equal to spark.executor.instances
        max_executors = int(
            spark_opts.get(
                'spark.executor.instances',
                default_spark_srv_conf['spark.executor.instances'],
            ),
        )
        # maxExecutors should not be less than initialExecutors
        if 'spark.dynamicAllocation.initialExecutors' in spark_opts:
            max_executors = max(max_executors, int(spark_opts['spark.dynamicAllocation.initialExecutors']))

        spark_opts['spark.dynamicAllocation.maxExecutors'] = str(max_executors)
        log.warning(
            f'\nSetting {TextColors.yellow("spark.dynamicAllocation.maxExecutors")} as {max_executors}. '
            f'If you wish to change the value of maximum executors, please provide the exact value of '
            f'spark.dynamicAllocation.maxExecutors in your spark args\n',
        )

    # TODO: add regex to better match Jupyterhub Spark session app name
    if 'jupyterhub' in spark_app_name and 'spark.dynamicAllocation.initialExecutors' not in spark_opts:
        if min_ratio_executors is not None:
            # set initialExecutors default equal to minimum executors calculated above using
            # 'spark.yelp.dra.minExecutorRatio' and `default_dra_min_executor_ratio` for Jupyter Spark sessions
            initial_executors = min_ratio_executors
        else:
            # otherwise set initial executors equal to minimum executors
            initial_executors = int(spark_opts['spark.dynamicAllocation.minExecutors'])

        spark_opts['spark.dynamicAllocation.initialExecutors'] = str(initial_executors)
        log.warning(
            f'\nSetting {TextColors.yellow("spark.dynamicAllocation.initialExecutors")} as {initial_executors}. '
            f'If you wish to change the value of initial executors, please provide the exact value of '
            f'spark.dynamicAllocation.initialExecutors in your spark args\n',
        )

    spark_opts['spark.executor.instances'] = spark_opts['spark.dynamicAllocation.minExecutors']
    return spark_opts


def _append_spark_prometheus_conf(spark_opts: Dict[str, str]) -> Dict[str, str]:
    spark_opts['spark.ui.prometheus.enabled'] = 'true'
    spark_opts['spark.metrics.conf.*.sink.prometheusServlet.class'] = 'org.apache.spark.metrics.sink.PrometheusServlet'
    spark_opts['spark.metrics.conf.*.sink.prometheusServlet.path'] = '/metrics/prometheus'
    return spark_opts


def _append_event_log_conf(
    spark_opts: Dict[str, str],
    access_key: Optional[str],
    secret_key: Optional[str],
    session_token: Optional[str] = None,
) -> Dict[str, str]:
    enabled = spark_opts.setdefault('spark.eventLog.enabled', 'true').lower()
    if enabled != 'true':
        # user configured to disable log, not continue
        return spark_opts

    event_log_dir = spark_opts.get('spark.eventLog.dir')
    if event_log_dir is not None:
        # we don't want to overwrite user's settings
        return spark_opts

    if len(spark_srv_conf.items()) == 0:
        log.warning('spark_srv_conf is empty, disable event log')
        return spark_opts

    try:
        account_id = (
            boto3.client(
                'sts',
                aws_access_key_id=access_key,
                aws_secret_access_key=secret_key,
                aws_session_token=session_token,
            )
            .get_caller_identity()
            .get('Account')
        )
    except Exception as e:
        log.warning('Failed to identify account ID, error: {}'.format(str(e)))
        spark_opts['spark.eventLog.enabled'] = 'false'
        return spark_opts

    for conf in spark_srv_conf.get('environments', {}).values():
        if account_id == conf['account_id']:
            spark_opts['spark.eventLog.enabled'] = 'true'
            spark_opts['spark.eventLog.dir'] = conf['default_event_log_dir']
            return spark_opts

    log.warning(f'Disable event log because No preset event log dir for account: {account_id}')
    spark_opts['spark.eventLog.enabled'] = 'false'
    return spark_opts


>>>>>>> 8cce95df
def _append_aws_credentials_conf(
    spark_opts: Dict[str, str],
    access_key: Optional[str],
    secret_key: Optional[str],
    session_token: Optional[str] = None,
    aws_region: Optional[str] = None,
) -> Dict[str, str]:
    if access_key:
        spark_opts['spark.executorEnv.AWS_ACCESS_KEY_ID'] = access_key
    if secret_key:
        spark_opts['spark.executorEnv.AWS_SECRET_ACCESS_KEY'] = secret_key
    if session_token:
        spark_opts['spark.executorEnv.AWS_SESSION_TOKEN'] = session_token
    if aws_region:
        spark_opts['spark.executorEnv.AWS_DEFAULT_REGION'] = aws_region
    return spark_opts


def find_spark_master(paasta_cluster):
    """Finds the Mesos leader of a PaaSTA cluster.

    :param str paasta_cluster: Name of a PaaSTA cluster.
    :return str: The Mesos cluster manager to connect to. Callers are expected to check result.
    """
    try:
        response = requests.get(f'http://paasta-{paasta_cluster}.yelp:5050/redirect')
    except requests.RequestException:
        raise ValueError(f'Cannot find spark master for cluster {paasta_cluster}')
    return f'mesos://{urlparse(response.url).hostname}:5050'


def _get_k8s_spark_env(
    paasta_cluster: str,
    paasta_service: str,
    paasta_instance: str,
    docker_img: str,
    volumes: Optional[List[Mapping[str, str]]],
    paasta_pool: str,
    service_account_name: Optional[str] = None,
    include_self_managed_configs: bool = True,
    k8s_server_address: Optional[str] = None,
) -> Dict[str, str]:
    # RFC 1123: https://kubernetes.io/docs/concepts/overview/working-with-objects/names/#dns-label-names
    # technically only paasta instance can be longer than 63 chars. But we apply the normalization regardless.
    # NOTE: this affects only k8s labels, not the pod names.
    _paasta_cluster = _get_k8s_resource_name_limit_size_with_hash(paasta_cluster)
    _paasta_service = _get_k8s_resource_name_limit_size_with_hash(paasta_service)
    _paasta_instance = _get_k8s_resource_name_limit_size_with_hash(paasta_instance)

    spark_env = {
        'spark.executorEnv.PAASTA_SERVICE': paasta_service,
        'spark.executorEnv.PAASTA_INSTANCE': paasta_instance,
        'spark.executorEnv.PAASTA_CLUSTER': paasta_cluster,
        'spark.executorEnv.PAASTA_INSTANCE_TYPE': 'spark',
        'spark.executorEnv.SPARK_EXECUTOR_DIRS': '/tmp',
        'spark.kubernetes.pyspark.pythonVersion': '3',
        'spark.kubernetes.container.image': docker_img,
        'spark.kubernetes.namespace': 'paasta-spark',
        'spark.kubernetes.executor.label.yelp.com/paasta_service': _paasta_service,
        'spark.kubernetes.executor.label.yelp.com/paasta_instance': _paasta_instance,
        'spark.kubernetes.executor.label.yelp.com/paasta_cluster': _paasta_cluster,
        'spark.kubernetes.executor.label.paasta.yelp.com/service': _paasta_service,
        'spark.kubernetes.executor.label.paasta.yelp.com/instance': _paasta_instance,
        'spark.kubernetes.executor.label.paasta.yelp.com/cluster': _paasta_cluster,
        'spark.kubernetes.node.selector.yelp.com/pool': paasta_pool,
        'spark.kubernetes.executor.label.yelp.com/pool': paasta_pool,
        'spark.kubernetes.executor.label.paasta.yelp.com/pool': paasta_pool,
        'spark.kubernetes.executor.label.yelp.com/owner': 'core_ml',
        **_get_k8s_docker_volumes_conf(volumes),
    }
    if service_account_name is not None:
        spark_env.update(
            {
                'spark.kubernetes.authenticate.serviceAccountName': service_account_name,
            },
        )
    elif not include_self_managed_configs:
        spark_env.update({
            'spark.master': f'k8s://{k8s_server_address}',
        })
    elif include_self_managed_configs:
        spark_env.update(
            {
                'spark.master': f'k8s://https://k8s.{paasta_cluster}.paasta:6443',
                'spark.kubernetes.authenticate.caCertFile': f'{K8S_AUTH_FOLDER}/{paasta_cluster}-ca.crt',
                'spark.kubernetes.authenticate.clientKeyFile': f'{K8S_AUTH_FOLDER}/{paasta_cluster}-client.key',
                'spark.kubernetes.authenticate.clientCertFile': f'{K8S_AUTH_FOLDER}/{paasta_cluster}-client.crt',
            },
        )

    return spark_env


def _get_local_spark_env(
    paasta_cluster: str,
    paasta_service: str,
    paasta_instance: str,
    volumes: Optional[List[Mapping[str, str]]],
    num_threads: int = 4,
) -> Dict[str, str]:
    return {
        'spark.master': f'local[{num_threads}]',
        'spark.executorEnv.PAASTA_SERVICE': paasta_service,
        'spark.executorEnv.PAASTA_INSTANCE': paasta_instance,
        'spark.executorEnv.PAASTA_CLUSTER': paasta_cluster,
        'spark.executorEnv.PAASTA_INSTANCE_TYPE': 'spark',
        'spark.executorEnv.SPARK_EXECUTOR_DIRS': '/tmp',
        # Adding k8s docker volume params is a bit of a hack.  PaasSTA
        # looks at the spark config to find the volumes it needs to mount
        # and so we are borrowing the spark k8s configs.
        **_get_k8s_docker_volumes_conf(volumes),
    }


def _get_k8s_resource_name_limit_size_with_hash(name: str, limit: int = 63, suffix: int = 4) -> str:
    """ Returns `name` unchanged if it's length does not exceed the `limit`.
        Otherwise, returns truncated `name` with it's hash of size `suffix`
        appended.

        base32 encoding is chosen as it satisfies the common requirement in
        various k8s names to be alphanumeric.

        NOTE: This function is the same as paasta/paasta_tools/kubernetes_tools.py
    """
    if len(name) > limit:
        digest = hashlib.md5(name.encode()).digest()
        hash = base64.b32encode(digest).decode().replace('=', '').lower()
        return f'{name[:(limit-suffix-1)]}-{hash[:suffix]}'
    else:
        return name


def stringify_spark_env(spark_env: Mapping[str, str]) -> str:
    return ' '.join([f'--conf {k}={v}' for k, v in spark_env.items()])


def _convert_user_spark_opts_value_to_str(user_spark_opts: Mapping[str, Any]) -> Dict[str, str]:
    output = {}
    for key, val in user_spark_opts.items():
        # it's likely the yaml config would convert true/false as bool instead
        # of str, therefore verify this is configured correctly
        if isinstance(val, bool):
            output[key] = str(val).lower()
        elif not isinstance(val, str):
            output[key] = str(val)
            log.warning(
                f"user_spark_opts[{key}]={val} is not in str type, will convert it to '{str(val)}'",
            )
        else:
            output[key] = val
    return output


def _filter_user_spark_opts(user_spark_opts: Mapping[str, str]) -> MutableMapping[str, str]:
    non_configurable_opts = set(user_spark_opts.keys()) & set(NON_CONFIGURABLE_SPARK_OPTS)
    if non_configurable_opts:
        log.warning(f'The following options are configured by Paasta: {non_configurable_opts} instead')
    return {
        key: value
        for key, value in user_spark_opts.items()
        if key not in NON_CONFIGURABLE_SPARK_OPTS
    }


class SparkConfBuilder:

    def __init__(self):
        self.spark_srv_conf = dict()
        self.spark_constants = dict()
        self.default_spark_srv_conf = dict()
        self.mandatory_default_spark_srv_conf = dict()
        self.spark_costs = dict()

        try:
            (
                self.spark_srv_conf, self.spark_constants, self.default_spark_srv_conf,
                self.mandatory_default_spark_srv_conf, self.spark_costs,
            ) = load_spark_srv_conf()
        except Exception as e:
            log.error(f'Failed to load Spark srv configs: {e}')

    def get_dra_configs(self, spark_opts: Dict[str, str]) -> Dict[str, str]:
        # don't enable DRA if it is explicitly disabled
        if (
                'spark.dynamicAllocation.enabled' in spark_opts and
                str(spark_opts['spark.dynamicAllocation.enabled']) != 'true'
        ):
            return spark_opts

        spark_app_name = spark_opts.get('spark.app.name', '')

        log.warning(
            TextColors.yellow(
                '\nSpark Dynamic Resource Allocation (DRA) enabled for this batch. More info: y/spark-dra.\n',
            ),
        )

        # set defaults if not provided already
        _append_spark_config(spark_opts, 'spark.dynamicAllocation.enabled', 'true')
        _append_spark_config(spark_opts, 'spark.dynamicAllocation.shuffleTracking.enabled', 'true')
        _append_spark_config(
            spark_opts, 'spark.dynamicAllocation.executorAllocationRatio',
            str(self.default_spark_srv_conf['spark.dynamicAllocation.executorAllocationRatio']),
        )
        cached_executor_idle_timeout = self.default_spark_srv_conf['spark.dynamicAllocation.cachedExecutorIdleTimeout']
        if 'spark.dynamicAllocation.cachedExecutorIdleTimeout' not in spark_opts:
            if _is_jupyterhub_job(spark_app_name):
                # increase cachedExecutorIdleTimeout by 15 minutes in case of Jupyterhub
                cached_executor_idle_timeout = str(int(cached_executor_idle_timeout[:-1]) + 900) + 's'
            log.warning(
                f'\nSetting {TextColors.yellow("spark.dynamicAllocation.cachedExecutorIdleTimeout")} as '
                f'{cached_executor_idle_timeout}. Executor with cached data block will be released '
                f'if it has been idle for this duration. If you wish to change the value of '
                f'cachedExecutorIdleTimeout, please provide the exact value of '
                f'spark.dynamicAllocation.cachedExecutorIdleTimeout in your spark args. If your job is performing '
                f'bad because the cached data was lost, please consider increasing this value.\n',
            )
        _append_spark_config(
            spark_opts, 'spark.dynamicAllocation.cachedExecutorIdleTimeout',
            cached_executor_idle_timeout,
        )

        min_ratio_executors = None
        default_dra_min_executor_ratio = self.default_spark_srv_conf['spark.yelp.dra.minExecutorRatio']
        if 'spark.dynamicAllocation.minExecutors' not in spark_opts:
            # the ratio of total executors to be used as minExecutors
            min_executor_ratio = spark_opts.get('spark.yelp.dra.minExecutorRatio', default_dra_min_executor_ratio)
            # set minExecutors default as a ratio of spark.executor.instances
            num_instances = int(
                spark_opts.get(
                    'spark.executor.instances',
                    self.default_spark_srv_conf['spark.executor.instances'],
                ),
            )
            min_executors = int(num_instances * float(min_executor_ratio))
            # minExecutors should not be more than initialExecutors
            if 'spark.dynamicAllocation.initialExecutors' in spark_opts:
                min_executors = min(min_executors, int(spark_opts['spark.dynamicAllocation.initialExecutors']))
            # minExecutors should not be more than maxExecutors
            if 'spark.dynamicAllocation.maxExecutors' in spark_opts:
                min_executors = min(
                    min_executors, int(int(spark_opts['spark.dynamicAllocation.maxExecutors']) *
                                       float(min_executor_ratio)),
                )

            min_ratio_executors = min_executors

            warn_msg = f'\nSetting {TextColors.yellow("spark.dynamicAllocation.minExecutors")} as'

            # set minExecutors equal to 0 for Jupyter Spark sessions
            if _is_jupyterhub_job(spark_app_name):
                min_executors = 0
                warn_msg = (
                    f'Looks like you are launching Spark session from a Jupyter notebook. '
                    f'{warn_msg} {min_executors} to save spark costs when any spark action is not running'
                )
            else:
                warn_msg = f'{warn_msg} {min_executors}'

            spark_opts['spark.dynamicAllocation.minExecutors'] = str(min_executors)
            log.warning(
                f'\n{warn_msg}. If you wish to change the value of minimum executors, please provide '
                f'the exact value of spark.dynamicAllocation.minExecutors in your spark args\n',
            )

            if not _is_jupyterhub_job(spark_app_name) and 'spark.yelp.dra.minExecutorRatio' not in spark_opts:
                log.debug(
                    f'\nspark.yelp.dra.minExecutorRatio not provided. This specifies the ratio of total executors '
                    f'to be used as minimum executors for Dynamic Resource Allocation. More info: y/spark-dra. '
                    f'Using default ratio: {default_dra_min_executor_ratio}. If you wish to change this value, '
                    f'please provide the desired spark.yelp.dra.minExecutorRatio in your spark args\n',
                )

        if 'spark.dynamicAllocation.maxExecutors' not in spark_opts:
            # set maxExecutors default equal to spark.executor.instances
            max_executors = int(
                spark_opts.get(
                    'spark.executor.instances',
                    self.default_spark_srv_conf['spark.executor.instances'],
                ),
            )
            # maxExecutors should not be less than initialExecutors
            if 'spark.dynamicAllocation.initialExecutors' in spark_opts:
                max_executors = max(max_executors, int(spark_opts['spark.dynamicAllocation.initialExecutors']))

            spark_opts['spark.dynamicAllocation.maxExecutors'] = str(max_executors)
            log.warning(
                f'\nSetting {TextColors.yellow("spark.dynamicAllocation.maxExecutors")} as {max_executors}. '
                f'If you wish to change the value of maximum executors, please provide the exact value of '
                f'spark.dynamicAllocation.maxExecutors in your spark args\n',
            )

        # TODO: add regex to better match Jupyterhub Spark session app name
        if 'jupyterhub' in spark_app_name and 'spark.dynamicAllocation.initialExecutors' not in spark_opts:
            if min_ratio_executors is not None:
                # set initialExecutors default equal to minimum executors calculated above using
                # 'spark.yelp.dra.minExecutorRatio' and `default_dra_min_executor_ratio` for Jupyter Spark sessions
                initial_executors = min_ratio_executors
            else:
                # otherwise set initial executors equal to minimum executors
                initial_executors = int(spark_opts['spark.dynamicAllocation.minExecutors'])

            spark_opts['spark.dynamicAllocation.initialExecutors'] = str(initial_executors)
            log.warning(
                f'\nSetting {TextColors.yellow("spark.dynamicAllocation.initialExecutors")} as {initial_executors}. '
                f'If you wish to change the value of initial executors, please provide the exact value of '
                f'spark.dynamicAllocation.initialExecutors in your spark args\n',
            )

        spark_opts['spark.executor.instances'] = spark_opts['spark.dynamicAllocation.minExecutors']
        return spark_opts

    def _cap_executor_resources(
            self,
            executor_cores: int,
            executor_memory: str,
            memory_mb: int,
    ) -> Tuple[int, str]:
        max_cores = self.spark_constants.get('resource_configs', {}).get('max', {})['cpu']
        max_memory_gb = self.spark_constants.get('resource_configs', {}).get('max', {})['mem']

        warning_title = 'Capped Executor Resources based on maximun available aws nodes'
        warning_title_printed = False

        if memory_mb > max_memory_gb * 1024:
            executor_memory = f'{max_memory_gb}g'
            log.warning(warning_title)
            log.warning(
                f'  - spark.executor.memory:    {int(memory_mb / 1024):3}g  → {executor_memory}',
            )
            warning_title_printed = True

        if executor_cores > max_cores:
            if not warning_title_printed:
                log.warning(warning_title)
            log.warning(
                f'  - spark.executor.cores:     {executor_cores:3}c  → {max_cores}c\n',
            )
            executor_cores = max_cores

        return executor_cores, executor_memory

    def compute_executor_instances_k8s(self, user_spark_opts: Dict[str, str]) -> int:
        executor_cores = int(
            user_spark_opts.get(
                'spark.executor.cores',
                self.default_spark_srv_conf['spark.executor.cores'],
            ),
        )

        if 'spark.executor.instances' in user_spark_opts:
            executor_instances = int(user_spark_opts['spark.executor.instances'])
        elif 'spark.cores.max' in user_spark_opts:
            # spark.cores.max provided, calculate based on (max cores // per-executor cores)
            executor_instances = (int(user_spark_opts['spark.cores.max']) // executor_cores)
        else:
            # spark.executor.instances and spark.cores.max not provided, the executor instances should at least
            # be equal to `default_executor_instances`.
            executor_instances = max(
                (self.default_spark_srv_conf['spark.executor.instances'] *
                 self.default_spark_srv_conf['spark.executor.cores']) // executor_cores,
                self.default_spark_srv_conf['spark.executor.instances'],
            )

        # Deprecation message
        if 'spark.cores.max' in user_spark_opts:
            log.warning(
                f'spark.cores.max is DEPRECATED. Replace with '
                f'spark.executor.instances={executor_instances} in --spark-args and in your service code '
                f'as "spark.executor.instances * spark.executor.cores" if used.\n',
            )

        return executor_instances

    def _recalculate_executor_resources(
            self,
            user_spark_opts: Dict[str, str],
            force_spark_resource_configs: bool,
            ratio_adj_thresh: int,
            pool: str,
    ) -> Dict[str, str]:
        executor_cores = int(
            user_spark_opts.get(
                'spark.executor.cores',
                self.default_spark_srv_conf['spark.executor.cores'],
            ),
        )
        executor_memory = user_spark_opts.get(
            'spark.executor.memory',
            f'{self.default_spark_srv_conf["spark.executor.memory"]}g',
        )
        executor_instances = int(
            user_spark_opts.get(
                'spark.executor.instances',
                self.default_spark_srv_conf['spark.executor.instances'],
            ),
        )
        task_cpus = int(
            user_spark_opts.get(
                'spark.task.cpus',
                self.default_spark_srv_conf['spark.task.cpus'],
            ),
        )

        memory_mb = parse_memory_string(executor_memory)
        memory_gb = math.ceil(memory_mb / 1024)

        def _calculate_resources(
                cpu: int,
                memory: int,
                instances: int,
                task_cpus: int,
                target_memory: int,
                ratio_adj_thresh: int,
        ) -> Tuple[int, str, int, int]:
            """
            Calculate resource needed based on memory size and recommended mem:core ratio (7:1).

            Parameters:
            memory: integer values in GB.

            Returns:
            A tuple of (new_cpu, new_memory, new_instances, task_cpus).
            """
            # For multi-step release
            if memory > ratio_adj_thresh:
                return cpu, f'{memory}g', instances, task_cpus

            target_mem_cpu_ratio = self.spark_constants['target_mem_cpu_ratio']

            new_cpu: int
            new_memory: int
            new_instances = (instances * memory) // target_memory
            if new_instances > 0:
                new_cpu = int(target_memory / target_mem_cpu_ratio)
                new_memory = target_memory
            else:
                new_instances = 1
                new_cpu = max(memory // target_mem_cpu_ratio, 1)
                new_memory = new_cpu * target_mem_cpu_ratio

            if cpu != new_cpu or memory != new_memory or instances != new_instances:
                log.warning(
                    f'Adjust Executor Resources based on recommended mem:core:: 7:1 and Bucket: '
                    f'{new_memory}g, {new_cpu}cores to better fit aws nodes\n'
                    f'  - spark.executor.cores:     {cpu:3}c  → {new_cpu}c\n'
                    f'  - spark.executor.memory:    {memory:3}g  → {new_memory}g\n'
                    f'  - spark.executor.instances: {instances:3}x  → {new_instances}x\n'
                    'Check y/spark-metrics to compare how your job performance compared to previous runs.\n'
                    'Feel free to adjust to spark resource configs in yelpsoa-configs with above newly '
                    'adjusted values.\n',
                )

            if new_cpu < task_cpus:
                log.warning(
                    f'Given spark.task.cpus is {task_cpus}, '
                    f'=> adjusted to {new_cpu} to keep it within the limits of adjust spark.executor.cores.\n',
                )
                task_cpus = new_cpu
            return new_cpu, f'{new_memory}g', new_instances, task_cpus

        # Constants
        recommended_memory_gb = self.spark_constants.get('resource_configs', {}).get('recommended', {})['mem']
        medium_cores = self.spark_constants.get('resource_configs', {}).get('medium', {})['cpu']
        medium_memory_mb = self.spark_constants.get('resource_configs', {}).get('medium', {})['mem']
        max_cores = self.spark_constants.get('resource_configs', {}).get('max', {})['cpu']
        max_memory_gb = self.spark_constants.get('resource_configs', {}).get('max', {})['mem']

        if pool not in ['batch', 'stable_batch']:
            log.warning(
                f'We are not internally adjusting any spark resources for given pool {pool}. '
                'Please ensure that given resource requests are optimal.',
            )
        elif memory_gb > max_memory_gb or executor_cores > max_cores:
            executor_cores, executor_memory = self._cap_executor_resources(executor_cores, executor_memory, memory_mb)
        elif force_spark_resource_configs:
            log.warning(
                '--force-spark-resource-configs is set to true: this can result in non-optimal bin-packing '
                'of executors on aws nodes or can lead to wastage the resources. '
                "Please use this flag only if you have tested that standard memory/cpu configs won't work for "
                'your job.\nLet us know at #spark if you think, your use-case needs to be standardized.\n',
            )
        elif memory_gb >= medium_memory_mb or executor_cores > medium_cores:
            (executor_cores, executor_memory, executor_instances, task_cpus) = _calculate_resources(
                executor_cores,
                memory_gb,
                executor_instances,
                task_cpus,
                medium_memory_mb,
                ratio_adj_thresh,
            )
        else:
            (executor_cores, executor_memory, executor_instances, task_cpus) = _calculate_resources(
                executor_cores,
                memory_gb,
                executor_instances,
                task_cpus,
                recommended_memory_gb,
                ratio_adj_thresh,
            )

        user_spark_opts.update({
            'spark.executor.cores': str(executor_cores),
            'spark.kubernetes.executor.limit.cores': str(executor_cores),
            'spark.executor.memory': str(executor_memory),
            'spark.executor.instances': str(executor_instances),
            'spark.task.cpus': str(task_cpus),
        })
        if 'spark.cores.max' in user_spark_opts:
            user_spark_opts['spark.cores.max'] = str(executor_instances * executor_cores)
        return user_spark_opts

    def _append_sql_partitions_conf(self, spark_opts: Dict[str, str]) -> Dict[str, str]:
        if 'spark.sql.shuffle.partitions' not in spark_opts:
            num_partitions = 3 * (
                int(spark_opts.get('spark.cores.max', 0)) or
                (int(spark_opts.get('spark.executor.instances', 0)) *
                 int(spark_opts.get('spark.executor.cores', self.default_spark_srv_conf['spark.executor.cores'])))
            )

            if (
                    'spark.dynamicAllocation.enabled' in spark_opts and
                    str(spark_opts['spark.dynamicAllocation.enabled']) == 'true' and
                    'spark.dynamicAllocation.maxExecutors' in spark_opts and
                    str(spark_opts['spark.dynamicAllocation.maxExecutors']) != 'infinity'
            ):
                num_partitions_dra = 3 * (
                    int(spark_opts.get('spark.dynamicAllocation.maxExecutors', 0)) *
                    int(spark_opts.get('spark.executor.cores', self.default_spark_srv_conf['spark.executor.cores']))
                )
                num_partitions = max(num_partitions, num_partitions_dra)

            num_partitions = num_partitions or self.default_spark_srv_conf['spark.sql.shuffle.partitions']
            _append_spark_config(spark_opts, 'spark.sql.shuffle.partitions', str(num_partitions))
        else:
            num_partitions = int(spark_opts['spark.sql.shuffle.partitions'])
        _append_spark_config(spark_opts, 'spark.sql.files.minPartitionNum', str(num_partitions))
        _append_spark_config(spark_opts, 'spark.default.parallelism', str(num_partitions))

        return spark_opts

    def _adjust_spark_requested_resources(
            self,
            user_spark_opts: Dict[str, str],
            cluster_manager: str,
            pool: str,
            force_spark_resource_configs: bool = False,
            ratio_adj_thresh: Any = None,
    ) -> Dict[str, str]:
        if ratio_adj_thresh is None:
            ratio_adj_thresh = self.spark_constants['adjust_executor_res_ratio_thresh']
        executor_cores = int(
            user_spark_opts.setdefault(
                'spark.executor.cores',
                str(self.default_spark_srv_conf['spark.executor.cores']),
            ),
        )
        if cluster_manager == 'kubernetes':
            executor_instances = self.compute_executor_instances_k8s(user_spark_opts)
            user_spark_opts.setdefault('spark.executor.instances', str(executor_instances))
            max_cores = executor_instances * executor_cores
            if (
                    'spark.mesos.executor.memoryOverhead' in user_spark_opts and
                    'spark.executor.memoryOverhead' not in user_spark_opts
            ):
                user_spark_opts['spark.executor.memoryOverhead'] = user_spark_opts[
                    'spark.mesos.executor.memoryOverhead'
                ]
            user_spark_opts.setdefault('spark.kubernetes.executor.limit.cores', str(executor_cores))
            waiting_time = (
                self.spark_constants['default_clusterman_observed_scaling_time'] +
                executor_instances * self.spark_constants['default_resources_waiting_time_per_executor'] // 60
            )
            user_spark_opts.setdefault(
                'spark.scheduler.maxRegisteredResourcesWaitingTime',
                str(waiting_time) + 'min',
            )
        elif cluster_manager == 'local':
            executor_instances = int(
                user_spark_opts.setdefault(
                    'spark.executor.instances',
                    str(self.default_spark_srv_conf['spark.executor.instances']),
                ),
            )
            max_cores = executor_instances * executor_cores
        else:
            raise UnsupportedClusterManagerException(cluster_manager)

        if max_cores < executor_cores:
            raise ValueError(f'Total number of cores {max_cores} is less than per-executor cores {executor_cores}')

        # TODO: replace this with kubernetes specific config
        num_gpus = int(user_spark_opts.get('spark.mesos.gpus.max', '0'))
        task_cpus = int(user_spark_opts.get('spark.task.cpus', '1'))
        # we can skip this step if user is not using gpu or do not configure
        # task cpus and executor cores
        if num_gpus == 0 or (task_cpus != 1 and executor_cores != 1):
            return self._recalculate_executor_resources(
                user_spark_opts, force_spark_resource_configs,
                ratio_adj_thresh, pool,
            )

        if num_gpus > GPUS_HARD_LIMIT:
            raise ValueError(
                'Requested {num_gpus} GPUs, which exceeds hard limit of {GPUS_HARD_LIMIT}',
            )

        with open(GPU_POOLS_YAML_FILE_PATH) as fp:
            pool_def = yaml.safe_load(fp).get(pool)

        if pool_def is None:
            raise ValueError(
                'Unable to adjust spark.task.cpus and spark.executor.cores because '
                f"pool \"{pool}\" not found in gpu_pools",
            )

        gpus_per_inst = int(pool_def['gpus_per_instance'])
        cpus_per_inst = int(pool_def['cpus_per_instance'])
        if gpus_per_inst == 0 or cpus_per_inst == 0:
            raise ValueError(
                'Unable to adjust spark.task.cpus and spark.executor.cores because '
                f'pool {pool} does not appear to have any GPUs and/or CPUs',
            )

        instances = num_gpus // gpus_per_inst
        if (instances * gpus_per_inst) != num_gpus:
            raise ValueError(
                'Unable to adjust spark.task.cpus and spark.executor.cores because '
                'spark.mesos.gpus.max=%i is not a multiple of %i'
                % (num_gpus, gpus_per_inst),
            )

        cpus_per_gpu = cpus_per_inst // gpus_per_inst
        total_cpus = cpus_per_gpu * num_gpus
        num_cpus = int(executor_instances) * int(executor_cores)
        if num_cpus != total_cpus:
            log.warning(
                f'spark.cores.max has been adjusted to {total_cpus}. '
                'See y/horovod for sizing of GPU pools.',
            )

        user_spark_opts.update({
            # Mesos limitation - need this to access GPUs
            'spark.mesos.containerizer': 'mesos',
            # For use by horovod.spark.run(...) in place of num_proc
            'spark.default.parallelism': str(num_gpus),
            # we need to adjust the requirements to meet the gpus requriements
            'spark.task.cpus': str(cpus_per_gpu),
            'spark.executor.cores': str(cpus_per_gpu * gpus_per_inst),
            'spark.cores.max': str(total_cpus),
        })
        return self._recalculate_executor_resources(
            user_spark_opts, force_spark_resource_configs,
            ratio_adj_thresh, pool,
        )

    def update_spark_srv_configs(self, spark_conf: MutableMapping[str, str]):
        additional_conf = {k: v for k, v in self.mandatory_default_spark_srv_conf.items() if k not in spark_conf}
        spark_conf.update(additional_conf)

    def get_history_url(self, spark_conf: Mapping[str, str]) -> Optional[str]:
        if spark_conf.get('spark.eventLog.enabled') != 'true':
            return None
        event_log_dir = spark_conf.get('spark.eventLog.dir')
        for env, env_conf in self.spark_srv_conf['environments'].items():
            if event_log_dir == env_conf['default_event_log_dir']:
                return env_conf['history_server']
        return None

    def _append_event_log_conf(
            self,
            spark_opts: Dict[str, str],
            access_key: Optional[str],
            secret_key: Optional[str],
            session_token: Optional[str] = None,
    ) -> Dict[str, str]:
        enabled = spark_opts.setdefault('spark.eventLog.enabled', 'true').lower()
        if enabled != 'true':
            # user configured to disable log, not continue
            return spark_opts

        event_log_dir = spark_opts.get('spark.eventLog.dir')
        if event_log_dir is not None:
            # we don't want to overwrite user's settings
            return spark_opts

        if len(self.spark_srv_conf.items()) == 0:
            log.warning('spark_srv_conf is empty, disable event log')
            return spark_opts

        try:
            account_id = (
                boto3.client(
                    'sts',
                    aws_access_key_id=access_key,
                    aws_secret_access_key=secret_key,
                    aws_session_token=session_token,
                )
                .get_caller_identity()
                .get('Account')
            )
        except Exception as e:
            log.warning('Failed to identify account ID, error: {}'.format(str(e)))
            spark_opts['spark.eventLog.enabled'] = 'false'
            return spark_opts

        for conf in self.spark_srv_conf.get('environments', {}).values():
            if account_id == conf['account_id']:
                spark_opts['spark.eventLog.enabled'] = 'true'
                spark_opts['spark.eventLog.dir'] = conf['default_event_log_dir']
                return spark_opts

        log.warning(f'Disable event log because No preset event log dir for account: {account_id}')
        spark_opts['spark.eventLog.enabled'] = 'false'
        return spark_opts

    def compute_approx_hourly_cost_dollars(
            self,
            spark_conf: Mapping[str, str],
            paasta_cluster: str,
            paasta_pool: str,
    ) -> Tuple[float, float]:
        per_executor_cores = int(spark_conf.get(
            'spark.executor.cores',
            self.default_spark_srv_conf['spark.executor.cores'],
        ))
        max_cores = per_executor_cores * (int(spark_conf.get(
            'spark.executor.instances',
            self.default_spark_srv_conf['spark.executor.instances'],
        )))
        min_cores = max_cores
        if 'spark.dynamicAllocation.enabled' in spark_conf and spark_conf['spark.dynamicAllocation.enabled'] == 'true':
            max_cores = per_executor_cores * (int(
                spark_conf.get('spark.dynamicAllocation.maxExecutors', max_cores),
            ))
            min_cores = per_executor_cores * (int(
                spark_conf.get('spark.dynamicAllocation.minExecutors', min_cores),
            ))

        cost_factor = self.spark_costs.get(paasta_cluster, dict())[paasta_pool]

        min_dollars = round(min_cores * cost_factor, 5)
        max_dollars = round(max_cores * cost_factor, 5)
        if max_dollars * 24 > self.spark_constants['high_cost_threshold_daily']:
            log.warning(
                TextColors.red(
                    TextColors.bold(
                        '\n!!!!! HIGH COST ALERT !!!!!',
                    ),
                ),
            )
        log.warning(
            TextColors.magenta(
                TextColors.bold(
                    f'\nExpected {"maximum" if min_dollars != max_dollars else ""} cost based on requested resources: '
                    f'${str(max_dollars)} every hour and ${str(max_dollars * 24)} in a day.'
                    f'\nPlease monitor y/spark-metrics for memory and cpu usage to tune requested executor count'
                    f' config spark.executor.instances.\nFollow y/write-spark-job for optimization tips.\n',
                ),
            ),
        )
        return min_dollars, max_dollars

    def get_spark_conf(
        self,
        cluster_manager: str,
        spark_app_base_name: str,
        user_spark_opts: Mapping[str, Any],
        paasta_cluster: str,
        paasta_pool: str,
        paasta_service: str,
        paasta_instance: str,
        docker_img: str,
        aws_creds: Tuple[Optional[str], Optional[str], Optional[str]],
        extra_volumes: Optional[List[Mapping[str, str]]] = None,
        use_eks: bool = False,
        k8s_server_address: Optional[str] = None,
        spark_opts_from_env: Optional[Mapping[str, str]] = None,
        aws_region: Optional[str] = None,
        service_account_name: Optional[str] = None,
        force_spark_resource_configs: bool = True,
    ) -> Dict[str, str]:
        """Build spark config dict to run with spark on paasta

        :param cluster_manager: which manager to use, must be in SUPPORTED_CLUSTER_MANAGERS
        :param spark_app_base_name: the base name to create spark app, we will append port
            and time to make the app name unique for easier to separate the output. Note that
            this is noop if `spark_opts_from_env` have `spark.app.name` configured.
        :param user_spark_opts: user specified spark config. We will filter out some configs
            that is not supposed to be configured by users before adding these changes.
        :param paasta_cluster: the cluster name to run the spark job
        :param paasta_pool: the pool name to launch the spark job.
        :param paasta_service: the service name of the job
        :param paasta_instance: the instance name of the job
        :param docker_img: the docker image used to launch container for spark executor.
        :param aws_creds: the aws creds to be used for this spark job. If a key triplet is passed,
            we configure a different credentials provider to support this workflow.
        :param extra_volumes: extra files to mount on the spark executors
        :param use_eks: flag to specify if EKS cluster should be used
        :param k8s_server_address: address of the k8s server to be used
        :param spark_opts_from_env: different from user_spark_opts, configuration in this
            dict will not be filtered. This options is left for people who use `paasta spark-run`
            to launch the batch, and inside the batch use `spark_tools.paasta` to create
            spark session.
        :param aws_region: The default aws region to use
        :param service_account_name: The k8s service account to use for spark k8s authentication.
            If not provided, it uses cert files at {K8S_AUTH_FOLDER} to authenticate.
        :param force_spark_resource_configs: skip the resource/instances recalculation.
            This is strongly not recommended.
        :returns: spark opts in a dict.
        """
        # Mesos deprecation
        if cluster_manager == 'mesos':
            log.warning('Mesos has been deprecated. Please use kubernetes as the cluster manager.\n')
            raise UnsupportedClusterManagerException(cluster_manager)

        # for simplicity, all the following computation are assuming spark opts values
        # is str type.
        user_spark_opts = _convert_user_spark_opts_value_to_str(user_spark_opts)

        app_base_name = (
            user_spark_opts.get('spark.app.name') or
            spark_app_base_name
        )

        ui_port = (spark_opts_from_env or {}).get('spark.ui.port') or _pick_random_port(
            app_base_name + str(time.time()),
        )

<<<<<<< HEAD
        # app_name from env is already appended port and time to make it unique
        app_name = (spark_opts_from_env or {}).get('spark.app.name')
        if not app_name:
            # We want to make the app name more unique so that we can search it
            # from history server.
            app_name = f'{app_base_name}_{ui_port}_{int(time.time())}'
=======
    # configure spark prometheus metrics
    spark_conf = _append_spark_prometheus_conf(spark_conf)

    # configure spark_event_log
    spark_conf = _append_event_log_conf(spark_conf, *aws_creds)
>>>>>>> 8cce95df

        spark_conf = {**(spark_opts_from_env or {}), **_filter_user_spark_opts(user_spark_opts)}

        if aws_creds[2] is not None:
            spark_conf['spark.hadoop.fs.s3a.aws.credentials.provider'] = AWS_ENV_CREDENTIALS_PROVIDER

        spark_conf.update({
            'spark.app.name': app_name,
            'spark.ui.port': str(ui_port),
        })

        # adjusted with spark default resources
        spark_conf = self._adjust_spark_requested_resources(
            spark_conf, cluster_manager, paasta_pool, force_spark_resource_configs,
        )

        if cluster_manager == 'kubernetes':
            spark_conf.update(_get_k8s_spark_env(
                paasta_cluster,
                paasta_service,
                paasta_instance,
                docker_img,
                extra_volumes,
                paasta_pool,
                service_account_name=service_account_name,
                include_self_managed_configs=not use_eks,
                k8s_server_address=k8s_server_address,
            ))
        elif cluster_manager == 'local':
            spark_conf.update(_get_local_spark_env(
                paasta_cluster,
                paasta_service,
                paasta_instance,
                extra_volumes,
            ))
        else:
            raise UnsupportedClusterManagerException(cluster_manager)

        # configure dynamic resource allocation configs
        spark_conf = self.get_dra_configs(spark_conf)

        # generate cost warnings
        self.compute_approx_hourly_cost_dollars(spark_conf, paasta_cluster, paasta_pool)

        # configure spark_event_log
        spark_conf = self._append_event_log_conf(spark_conf, *aws_creds)

        # configure sql shuffle partitions
        spark_conf = self._append_sql_partitions_conf(spark_conf)

        # add spark srv config defaults if not specified
        self.update_spark_srv_configs(spark_conf)

        # configure spark Console Progress
        if _is_jupyterhub_job(spark_conf.get('spark.app.name', '')):
            spark_conf = _append_spark_config(spark_conf, 'spark.ui.showConsoleProgress', 'true')

        spark_conf = _append_aws_credentials_conf(spark_conf, *aws_creds, aws_region)
        return spark_conf


def parse_memory_string(memory_string: Optional[str]) -> int:
    """Return memory size in MB."""
    if memory_string is None:
        return 0
    else:
        return (
            int(memory_string[:-1]) * 1024 if memory_string.endswith('g')
            else int(memory_string)
        )


def compute_requested_memory_overhead(spark_opts: Mapping[str, str], executor_memory):
    return max(
        parse_memory_string(spark_opts.get('spark.executor.memoryOverhead')),
        parse_memory_string(spark_opts.get('spark.mesos.executor.memoryOverhead')),
        float(spark_opts.get('spark.kubernetes.memoryOverheadFactor', 0)) * executor_memory,
    )


def get_grafana_url(spark_conf: Mapping[str, str]) -> str:
    return (
        'https://grafana.yelpcorp.com/d/b8f79180-bea8-4001-9d4a-94978b5a20b6/spark-on-paasta-job-status?orgId=1&'
        f"var-paasta_cluster={spark_conf['spark.executorEnv.PAASTA_CLUSTER']}&"
        f"var-service={spark_conf['spark.executorEnv.PAASTA_SERVICE']}&"
        f"var-instance={spark_conf['spark.executorEnv.PAASTA_INSTANCE']}&"
        'var-pod_name_spark=All'
    )


def get_signalfx_url(spark_conf: Mapping[str, str]) -> str:
    return (
        'https://app.signalfx.com/#/dashboard/FOjL2yRAcAA?density=4'
        '&variables%5B%5D=Instance%3Dinstance_name:'
        '&variables%5B%5D=Service%3Dservice_name:%5B%22spark%22%5D'
        f"&variables%5B%5D=PaaSTA%20Cluster%3Dpaasta_cluster:{spark_conf['spark.executorEnv.PAASTA_CLUSTER']}"
        f"&variables%5B%5D=PaaSTA%20Service%3Dpaasta_service:{spark_conf['spark.executorEnv.PAASTA_SERVICE']}"
        f"&variables%5B%5D=PaaSTA%20Instance%3Dpaasta_instance:{spark_conf['spark.executorEnv.PAASTA_INSTANCE']}"
        '&startTime=-1h&endTime=Now'
    )


def get_resources_requested(spark_opts: Mapping[str, str]) -> Mapping[str, int]:
    num_executors = (
        # spark on k8s directly configure num instances
        int(spark_opts.get('spark.executor.instances', 0)) or
        # spark on mesos use cores.max and executor.core to calculate number of
        # executors.
        int(spark_opts.get('spark.cores.max', 0)) // int(spark_opts.get('spark.executor.cores', 0))
    )
    num_cpus = (
        # spark on k8s
        int(spark_opts.get('spark.executor.instances', 0)) * int(spark_opts.get('spark.executor.cores', 0)) or
        # spark on mesos
        int(spark_opts.get('spark.cores.max', 0))
    )
    num_gpus = int(spark_opts.get('spark.mesos.gpus.max', 0))

    executor_memory = parse_memory_string(spark_opts.get('spark.executor.memory', ''))
    requested_memory = compute_requested_memory_overhead(spark_opts, executor_memory)
    # by default, spark adds an overhead of 10% of the executor memory, with a
    # minimum of 384mb
    memory_overhead: int = (
        requested_memory
        if requested_memory > 0
        else max(384, int(0.1 * executor_memory))
    )
    total_memory = (executor_memory + memory_overhead) * num_executors
    log.info(f'Requested total memory of {total_memory} MiB')
    return {
        'cpus': num_cpus,
        'mem': total_memory,
        # rough guess since spark does not collect this information
        'disk': total_memory,
        'gpus': num_gpus,
    }


def generate_clusterman_metrics_entries(
    clusterman_metrics,
    resources: Mapping[str, int],
    app_name: str,
    spark_web_url: str,
) -> Dict[str, int]:
    """convert the requested resources to clusterman key. Note that the clusterman
    is not availble externally. You will need to initialize the clusterman_metrics
    with
    .. code-block:: python

    import clusterman_metrics
    import srv_configs
    srv_configs.use_file(
        CLUSTERMAN_METRICS_YAML_FILE_PATH, namespace="clusterman_metrics"
    )

    :param clusterman_metrics: the clusterman_metrics module
    :param resources: the requested resources dict
    :param app_name: the spark job app name
    :param spark_web_url: the monitor url for the spark job.
    """
    dimensions = {
        'framework_name': app_name,
        'webui_url': spark_web_url,
    }
    return {
        clusterman_metrics.generate_key_with_dimensions(f'requested_{resource_key}', dimensions):
        required_quantity
        for resource_key, required_quantity in resources.items()
    }


def _emit_resource_requirements(
    clusterman_metrics,
    resources: Mapping[str, int],
    app_name: str,
    spark_web_url: str,
    cluster: str,
    pool: str,
) -> None:

    with open(CLUSTERMAN_YAML_FILE_PATH, 'r') as clusterman_yaml_file:
        clusterman_yaml = yaml.safe_load(clusterman_yaml_file.read())
    aws_region = clusterman_yaml['clusters'][cluster]['aws_region']

    client = clusterman_metrics.ClustermanMetricsBotoClient(
        region_name=aws_region, app_identifier=pool,
    )
    metrics_entries = generate_clusterman_metrics_entries(
        clusterman_metrics,
        resources,
        app_name,
        spark_web_url,
    )
    with client.get_writer(
        clusterman_metrics.APP_METRICS, aggregate_meteorite_dims=True,
    ) as writer:
        for metric_key, required_quantity in metrics_entries.items():
            writer.send((metric_key, int(time.time()), required_quantity))


def get_spark_hourly_cost(
    clusterman_metrics,
    resources: Mapping[str, int],
    cluster: str,
    pool: str,
) -> float:
    cpus = resources['cpus']
    mem = resources['mem']
    return clusterman_metrics.util.costs.estimate_cost_per_hour(
        cluster=cluster, pool=pool, cpus=cpus, mem=mem,
    )


def send_and_calculate_resources_cost(
    clusterman_metrics,
    spark_conf: Mapping[str, str],
    spark_web_url: str,
    pool: str,
) -> Tuple[float, Mapping[str, int]]:
    """Calculated the cost and send the requested resources to clusterman.
    return the resources used and the hourly cost for the job.

    Note that the clusterman is not availble externally. You will need to initialize
    the clusterman_metrics with
    .. code-block:: python

    import clusterman_metrics
    import srv_configs
    srv_configs.use_file(
        CLUSTERMAN_METRICS_YAML_FILE_PATH, namespace="clusterman_metrics"
    )

    :param clusterman_metrics: the clusterman_metrics module
    :param spark_conf: the spark configuration so that we can calculate the
        requested resources
    :param spark_web_url: the spark monitor url.
    :param pool: the pool name to launch the spark job.
    :returns: Tuple, the first element is the hourly cost and the second element
        is the requested resources.
    """
    cluster = spark_conf['spark.executorEnv.PAASTA_CLUSTER']
    app_name = spark_conf['spark.app.name']
    resources = get_resources_requested(spark_conf)
    hourly_cost = get_spark_hourly_cost(clusterman_metrics, resources, cluster, pool)
    _emit_resource_requirements(
        clusterman_metrics, resources, app_name, spark_web_url, cluster, pool,
    )
    return hourly_cost, resources<|MERGE_RESOLUTION|>--- conflicted
+++ resolved
@@ -228,195 +228,6 @@
     return 'jupyterhub' in spark_app_name
 
 
-<<<<<<< HEAD
-=======
-def get_dra_configs(spark_opts: Dict[str, str]) -> Dict[str, str]:
-    # don't enable DRA if it is explicitly disabled
-    if (
-        'spark.dynamicAllocation.enabled' in spark_opts and
-        str(spark_opts['spark.dynamicAllocation.enabled']) != 'true'
-    ):
-        return spark_opts
-
-    spark_app_name = spark_opts.get('spark.app.name', '')
-
-    log.warning(
-        TextColors.yellow(
-            '\nSpark Dynamic Resource Allocation (DRA) enabled for this batch. More info: y/spark-dra.\n',
-        ),
-    )
-
-    # set defaults if not provided already
-    _append_spark_config(spark_opts, 'spark.dynamicAllocation.enabled', 'true')
-    _append_spark_config(spark_opts, 'spark.dynamicAllocation.shuffleTracking.enabled', 'true')
-    _append_spark_config(
-        spark_opts, 'spark.dynamicAllocation.executorAllocationRatio',
-        str(default_spark_srv_conf['spark.dynamicAllocation.executorAllocationRatio']),
-    )
-    cached_executor_idle_timeout = default_spark_srv_conf['spark.dynamicAllocation.cachedExecutorIdleTimeout']
-    if 'spark.dynamicAllocation.cachedExecutorIdleTimeout' not in spark_opts:
-        if _is_jupyterhub_job(spark_app_name):
-            # increase cachedExecutorIdleTimeout by 15 minutes in case of Jupyterhub
-            cached_executor_idle_timeout = str(int(cached_executor_idle_timeout[:-1]) + 900) + 's'
-        log.warning(
-            f'\nSetting {TextColors.yellow("spark.dynamicAllocation.cachedExecutorIdleTimeout")} as '
-            f'{cached_executor_idle_timeout}. Executor with cached data block will be released '
-            f'if it has been idle for this duration. If you wish to change the value of cachedExecutorIdleTimeout, '
-            f'please provide the exact value of spark.dynamicAllocation.cachedExecutorIdleTimeout '
-            f'in your spark args. If your job is performing bad because the cached data was lost, '
-            f'please consider increasing this value.\n',
-        )
-    _append_spark_config(
-        spark_opts, 'spark.dynamicAllocation.cachedExecutorIdleTimeout',
-        cached_executor_idle_timeout,
-    )
-
-    min_ratio_executors = None
-    default_dra_min_executor_ratio = default_spark_srv_conf['spark.yelp.dra.minExecutorRatio']
-    if 'spark.dynamicAllocation.minExecutors' not in spark_opts:
-        # the ratio of total executors to be used as minExecutors
-        min_executor_ratio = spark_opts.get('spark.yelp.dra.minExecutorRatio', default_dra_min_executor_ratio)
-        # set minExecutors default as a ratio of spark.executor.instances
-        num_instances = int(
-            spark_opts.get(
-                'spark.executor.instances',
-                default_spark_srv_conf['spark.executor.instances'],
-            ),
-        )
-        min_executors = int(num_instances * float(min_executor_ratio))
-        # minExecutors should not be more than initialExecutors
-        if 'spark.dynamicAllocation.initialExecutors' in spark_opts:
-            min_executors = min(min_executors, int(spark_opts['spark.dynamicAllocation.initialExecutors']))
-        # minExecutors should not be more than maxExecutors
-        if 'spark.dynamicAllocation.maxExecutors' in spark_opts:
-            min_executors = min(
-                min_executors, int(int(spark_opts['spark.dynamicAllocation.maxExecutors']) *
-                                   float(min_executor_ratio)),
-            )
-
-        min_ratio_executors = min_executors
-
-        warn_msg = f'\nSetting {TextColors.yellow("spark.dynamicAllocation.minExecutors")} as'
-
-        # set minExecutors equal to 0 for Jupyter Spark sessions
-        if _is_jupyterhub_job(spark_app_name):
-            min_executors = 0
-            warn_msg = (
-                f'Looks like you are launching Spark session from a Jupyter notebook. '
-                f'{warn_msg} {min_executors} to save spark costs when any spark action is not running'
-            )
-        else:
-            warn_msg = f'{warn_msg} {min_executors}'
-
-        spark_opts['spark.dynamicAllocation.minExecutors'] = str(min_executors)
-        log.warning(
-            f'\n{warn_msg}. If you wish to change the value of minimum executors, please provide '
-            f'the exact value of spark.dynamicAllocation.minExecutors in your spark args\n',
-        )
-
-        if not _is_jupyterhub_job(spark_app_name) and 'spark.yelp.dra.minExecutorRatio' not in spark_opts:
-            log.debug(
-                f'\nspark.yelp.dra.minExecutorRatio not provided. This specifies the ratio of total executors '
-                f'to be used as minimum executors for Dynamic Resource Allocation. More info: y/spark-dra. Using '
-                f'default ratio: {default_dra_min_executor_ratio}. If you wish to change this value, please provide '
-                f'the desired spark.yelp.dra.minExecutorRatio in your spark args\n',
-            )
-
-    if 'spark.dynamicAllocation.maxExecutors' not in spark_opts:
-        # set maxExecutors default equal to spark.executor.instances
-        max_executors = int(
-            spark_opts.get(
-                'spark.executor.instances',
-                default_spark_srv_conf['spark.executor.instances'],
-            ),
-        )
-        # maxExecutors should not be less than initialExecutors
-        if 'spark.dynamicAllocation.initialExecutors' in spark_opts:
-            max_executors = max(max_executors, int(spark_opts['spark.dynamicAllocation.initialExecutors']))
-
-        spark_opts['spark.dynamicAllocation.maxExecutors'] = str(max_executors)
-        log.warning(
-            f'\nSetting {TextColors.yellow("spark.dynamicAllocation.maxExecutors")} as {max_executors}. '
-            f'If you wish to change the value of maximum executors, please provide the exact value of '
-            f'spark.dynamicAllocation.maxExecutors in your spark args\n',
-        )
-
-    # TODO: add regex to better match Jupyterhub Spark session app name
-    if 'jupyterhub' in spark_app_name and 'spark.dynamicAllocation.initialExecutors' not in spark_opts:
-        if min_ratio_executors is not None:
-            # set initialExecutors default equal to minimum executors calculated above using
-            # 'spark.yelp.dra.minExecutorRatio' and `default_dra_min_executor_ratio` for Jupyter Spark sessions
-            initial_executors = min_ratio_executors
-        else:
-            # otherwise set initial executors equal to minimum executors
-            initial_executors = int(spark_opts['spark.dynamicAllocation.minExecutors'])
-
-        spark_opts['spark.dynamicAllocation.initialExecutors'] = str(initial_executors)
-        log.warning(
-            f'\nSetting {TextColors.yellow("spark.dynamicAllocation.initialExecutors")} as {initial_executors}. '
-            f'If you wish to change the value of initial executors, please provide the exact value of '
-            f'spark.dynamicAllocation.initialExecutors in your spark args\n',
-        )
-
-    spark_opts['spark.executor.instances'] = spark_opts['spark.dynamicAllocation.minExecutors']
-    return spark_opts
-
-
-def _append_spark_prometheus_conf(spark_opts: Dict[str, str]) -> Dict[str, str]:
-    spark_opts['spark.ui.prometheus.enabled'] = 'true'
-    spark_opts['spark.metrics.conf.*.sink.prometheusServlet.class'] = 'org.apache.spark.metrics.sink.PrometheusServlet'
-    spark_opts['spark.metrics.conf.*.sink.prometheusServlet.path'] = '/metrics/prometheus'
-    return spark_opts
-
-
-def _append_event_log_conf(
-    spark_opts: Dict[str, str],
-    access_key: Optional[str],
-    secret_key: Optional[str],
-    session_token: Optional[str] = None,
-) -> Dict[str, str]:
-    enabled = spark_opts.setdefault('spark.eventLog.enabled', 'true').lower()
-    if enabled != 'true':
-        # user configured to disable log, not continue
-        return spark_opts
-
-    event_log_dir = spark_opts.get('spark.eventLog.dir')
-    if event_log_dir is not None:
-        # we don't want to overwrite user's settings
-        return spark_opts
-
-    if len(spark_srv_conf.items()) == 0:
-        log.warning('spark_srv_conf is empty, disable event log')
-        return spark_opts
-
-    try:
-        account_id = (
-            boto3.client(
-                'sts',
-                aws_access_key_id=access_key,
-                aws_secret_access_key=secret_key,
-                aws_session_token=session_token,
-            )
-            .get_caller_identity()
-            .get('Account')
-        )
-    except Exception as e:
-        log.warning('Failed to identify account ID, error: {}'.format(str(e)))
-        spark_opts['spark.eventLog.enabled'] = 'false'
-        return spark_opts
-
-    for conf in spark_srv_conf.get('environments', {}).values():
-        if account_id == conf['account_id']:
-            spark_opts['spark.eventLog.enabled'] = 'true'
-            spark_opts['spark.eventLog.dir'] = conf['default_event_log_dir']
-            return spark_opts
-
-    log.warning(f'Disable event log because No preset event log dir for account: {account_id}')
-    spark_opts['spark.eventLog.enabled'] = 'false'
-    return spark_opts
-
-
->>>>>>> 8cce95df
 def _append_aws_credentials_conf(
     spark_opts: Dict[str, str],
     access_key: Optional[str],
@@ -597,6 +408,13 @@
             ) = load_spark_srv_conf()
         except Exception as e:
             log.error(f'Failed to load Spark srv configs: {e}')
+
+    def _append_spark_prometheus_conf(self, spark_opts: Dict[str, str]) -> Dict[str, str]:
+        spark_opts['spark.ui.prometheus.enabled'] = 'true'
+        spark_opts[
+            'spark.metrics.conf.*.sink.prometheusServlet.class'] = 'org.apache.spark.metrics.sink.PrometheusServlet'
+        spark_opts['spark.metrics.conf.*.sink.prometheusServlet.path'] = '/metrics/prometheus'
+        return spark_opts
 
     def get_dra_configs(self, spark_opts: Dict[str, str]) -> Dict[str, str]:
         # don't enable DRA if it is explicitly disabled
@@ -1246,20 +1064,12 @@
             app_base_name + str(time.time()),
         )
 
-<<<<<<< HEAD
         # app_name from env is already appended port and time to make it unique
         app_name = (spark_opts_from_env or {}).get('spark.app.name')
         if not app_name:
             # We want to make the app name more unique so that we can search it
             # from history server.
             app_name = f'{app_base_name}_{ui_port}_{int(time.time())}'
-=======
-    # configure spark prometheus metrics
-    spark_conf = _append_spark_prometheus_conf(spark_conf)
-
-    # configure spark_event_log
-    spark_conf = _append_event_log_conf(spark_conf, *aws_creds)
->>>>>>> 8cce95df
 
         spark_conf = {**(spark_opts_from_env or {}), **_filter_user_spark_opts(user_spark_opts)}
 
@@ -1304,6 +1114,9 @@
         # generate cost warnings
         self.compute_approx_hourly_cost_dollars(spark_conf, paasta_cluster, paasta_pool)
 
+        # configure spark prometheus metrics
+        spark_conf = self._append_spark_prometheus_conf(spark_conf)
+
         # configure spark_event_log
         spark_conf = self._append_event_log_conf(spark_conf, *aws_creds)
 
