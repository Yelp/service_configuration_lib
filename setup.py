--- conflicted
+++ resolved
@@ -4,11 +4,7 @@
 
 setup(
     name='service-configuration-lib',
-<<<<<<< HEAD
-    version='0.3.2',
-=======
-    version='0.4.0',
->>>>>>> 2751b01e
+    version='0.4.1',
     provides=['service_configuration_lib'],
     description='Start, stop, and inspect Yelp SOA services',
     url='https://github.com/Yelp/service_configuration_lib',
