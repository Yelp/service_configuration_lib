#!/usr/bin/env python
# Copyright 2015 Yelp Inc.
#
# Licensed under the Apache License, Version 2.0 (the "License");
# you may not use this file except in compliance with the License.
# You may obtain a copy of the License at
#
#     http://www.apache.org/licenses/LICENSE-2.0
#
# Unless required by applicable law or agreed to in writing, software
# distributed under the License is distributed on an "AS IS" BASIS,
# WITHOUT WARRANTIES OR CONDITIONS OF ANY KIND, either express or implied.
# See the License for the specific language governing permissions and
# limitations under the License.
from setuptools import find_packages
from setuptools import setup

setup(
    name='service-configuration-lib',
<<<<<<< HEAD
    version='2.17.1',
=======
    version='2.17.2',
>>>>>>> 5b07ec7a
    provides=['service_configuration_lib'],
    description='Start, stop, and inspect Yelp SOA services',
    url='https://github.com/Yelp/service_configuration_lib',
    author='Yelp Compute Infrastructure Team',
    author_email='opensource+scl@yelp.com',
    packages=find_packages(exclude=['tests', 'scripts']),
    install_requires=[
        'ephemeral-port-reserve >= 1.1.0',
        'PyYAML >= 5.1',
        'pyinotify',
        'requests>=2.18.4',
        'boto3',
    ],
    license='Copyright Yelp 2013, All Rights Reserved',
    scripts=[
        'scripts/all_nodes_that_receive',
        'scripts/all_nodes_that_run',
        'scripts/dump_service_configuration_yaml',
        'scripts/services_deployed_here',
        'scripts/services_needing_puppet_help',
        'scripts/services_that_run_here',
    ],
)<|MERGE_RESOLUTION|>--- conflicted
+++ resolved
@@ -17,11 +17,7 @@
 
 setup(
     name='service-configuration-lib',
-<<<<<<< HEAD
-    version='2.17.1',
-=======
     version='2.17.2',
->>>>>>> 5b07ec7a
     provides=['service_configuration_lib'],
     description='Start, stop, and inspect Yelp SOA services',
     url='https://github.com/Yelp/service_configuration_lib',
